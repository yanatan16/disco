--- conflicted
+++ resolved
@@ -68,25 +68,13 @@
     return code, outbuf.getvalue()
 
 class MultiPut:
-    def __init__(self, input, urls):
-        if type(input) == tuple:
-            data, size = input
-            new_fd = lambda: cStringIO.StringIO(data)
-        else:
-            size = os.stat(input).st_size
-            new_fd = lambda: file(input, "r", FILE_BUFFER_SIZE)
-        self.handles = dict((url, self.init_handle(url, size, new_fd()))\
-                                for url in urls)
+    def __init__(self, urls):
+        self.handles = dict(
+            (url, self.init_handle(url, fd)) for url, fd in urls)
         self.multi = CurlMulti()
         [self.multi.add_handle(handle) for handle, out in self.handles.values()]
-<<<<<<< HEAD
-    
+
     def init_handle(self, url, size, fd):
-=======
-
-    def init_handle(self, url, fname):
-        fd = file(fname, "r", FILE_BUFFER_SIZE)
->>>>>>> e5eb4956
         out = cStringIO.StringIO()
         handle = Curl()
         handle.setopt(URL, str(url))
