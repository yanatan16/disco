import os, re
from cStringIO import StringIO
from urllib import urlencode

from disco.comm import upload, download, json, open_remote
from disco.error import CommError
from disco.settings import DiscoSettings
from disco.util import iterify, partition, urlsplit

unsafe_re = re.compile(r'[^A-Za-z0-9_\-@:]')

def canonizetags(tags):
    return [tagname(tag) for tag in iterify(tags)]

def tagname(tag):
    if isinstance(tag, list):
        if tag:
            return tagname(tag[0])
    elif tag.startswith('tag://'):
        return tag[6:]
    elif '://' not in tag:
        return tag

<<<<<<< HEAD
def canonizetags(tags):
    if tags == None:
        return [tagname(tag) for tag in self.tags()]
    elif isinstance(tags, list):
        return [tagname(tag) for tag in tags]
    elif isinstance(tags, basestring):
        return [tagname(tags)]

def netlocsplit(netloc):
    if ':' in netloc:
        return netloc.split(':')
    return netloc, ''

def urlsplit(url):
    scheme, netloc, path = util.urlsplit(url)
    return scheme, netlocsplit(netloc), path

=======
>>>>>>> c368603f
class DDFS(object):
    def __init__(self, master=None, proxy=None):
        settings    = DiscoSettings()
        self.master = master or settings['DISCO_MASTER']
        self.proxy  = proxy  or settings['DISCO_PROXY']

    @classmethod
    def safe_name(cls, name):
        return unsafe_re.sub('_', name)

    def blobs(self, tag, ignore_missing=True):
        """
        Walks the tag graph starting at `tag`.

        Yields only the terminal nodes of the graph (`blobs`).
        """
        for path, tags, blobs in self.walk(tag, ignore_missing=ignore_missing):
            for replicas in blobs:
                yield replicas

    def delete(self, tag):
        return self._request('/ddfs/tag/%s' % tagname(tag), method='DELETE')

    def exists(self, tag):
        try:
            if open_remote('%s/ddfs/tag/%s' % (self.master, tagname(tag))):
                return True
        except CommError, e:
            if e.code not in (403, 404):
                raise
        return False

    def findtags(self, tags=None, ignore_missing=True):
        import sys
        """
        Finds the nodes of the tag graph starting at `tags`.

        Yields a 3-tuple `(tag, tags, blobs)`.
        """
        seen = set()

        tag_queue = canonizetags(tags)

        for tag in tag_queue:
            if tag not in seen:
                try:
                    urls        = self.get(tag).get('urls', [])
                    tags, blobs = partition(urls, tagname)
                    tags        = canonizetags(tags)
                    yield tag, tags, blobs

                    tag_queue += tags
                    seen.add(tag)
                except CommError, e:
                    if ignore_missing and e.code == 404:
                        tags = blobs = ()
                    else:
                        raise

    def get(self, tag):
        return self._request('/ddfs/tag/%s' % tagname(tag), default='{}')

    def list(self, prefix=''):
        return self._request('/ddfs/tags/%s' % prefix)

    def pull(self, tag, retries=None):
        """
        Pulls the blobs associated with `tag`.
        """
        pass

    def push(self, tag, files, replicas=None, retries=None):
        """
        Pushes a bunch of files to ddfs and tags them with `tag`.

        `files` can either be a list of paths, (path, name)-tuples, or
        (fileobject, name)-tuples.
        """
        def aim(tuple_or_path):
            if isinstance(tuple_or_path, basestring):
                source = tuple_or_path
                src_fd = lambda: open(source, 'r')
                target = self.safe_name(os.path.basename(source))
            else:
                source, target = tuple_or_path
                if hasattr(source, 'read'):
                    data   = source.read()
                    src_fd = lambda: StringIO(data)
                else:
                    src_fd = lambda: open(source, 'r')
            return src_fd, target

        urls = [self._push(aim(f), replicas, retries) for f in files]
        return self.tag(tag, urls), urls

    def tag(self, tag, urls):
        return self._request('/ddfs/tag/%s' % tag, json.dumps(urls))

    def walk(self, tag, ignore_missing=True, tagpath=()):
        """
        Walks the tag graph starting at `tag`.

        Yields a 3-tuple `(tagpath, tags, blobs)`.
        """
        try:
            tagpath    += (tagname(tag),)
            urls        = self.get(tag).get('urls', [])
            tags, blobs = partition(urls, tagname)
            tags        = canonizetags(tags)
            yield tagpath, tags, blobs
        except CommError, e:
            if ignore_missing and e.code == 404:
                tags = blobs = ()
            else:
                raise

        for next_tag in tags:
            for child in self.walk(next_tag,
                                   ignore_missing=ignore_missing,
                                   tagpath=tagpath):
                yield child

    def _maybe_proxy(self, url, method='GET'):
        if self.proxy:
            scheme, (host, port), path = urlsplit(url)
            return '%s/proxy/%s/%s/%s' % (self.proxy, host, method, path)
        return url

    def _push(self, (src_fd, target), replicas=None, retries=None, exclude=[]):
        qs = urlencode([(k, v) for k, v in (('exclude', ','.join(exclude)),
                                            ('replicas', replicas)) if v])
        urls = [(url, src_fd())
            for url in self._request('/ddfs/new_blob/%s?%s' % (target, qs))]

        try:
            return [json.loads(url)
                for url in self._upload(urls, retries=retries)]
        except CommError, e:
            scheme, (host, port), path = urlsplit(e.url)
            return self._push((src_fd, target),
                              replicas=replicas,
                              retries=retries,
                              exclude=exclude + [host])

    def _request(self, url, data=None, method=None, default='[]'):
        response = download(self.master + url, data=data, method=method)
        return json.loads(response or default)

    def _upload(self, urls, retries=10):
        urls = [(self._maybe_proxy(url, method='PUT'), fd) for url, fd in urls]
        return upload(urls, retries=retries)<|MERGE_RESOLUTION|>--- conflicted
+++ resolved
@@ -21,26 +21,6 @@
     elif '://' not in tag:
         return tag
 
-<<<<<<< HEAD
-def canonizetags(tags):
-    if tags == None:
-        return [tagname(tag) for tag in self.tags()]
-    elif isinstance(tags, list):
-        return [tagname(tag) for tag in tags]
-    elif isinstance(tags, basestring):
-        return [tagname(tags)]
-
-def netlocsplit(netloc):
-    if ':' in netloc:
-        return netloc.split(':')
-    return netloc, ''
-
-def urlsplit(url):
-    scheme, netloc, path = util.urlsplit(url)
-    return scheme, netlocsplit(netloc), path
-
-=======
->>>>>>> c368603f
 class DDFS(object):
     def __init__(self, master=None, proxy=None):
         settings    = DiscoSettings()
