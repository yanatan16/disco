-module(ddfs_util).
-export([is_valid_name/1, timestamp/0, timestamp/1, timestamp_to_time/1,
         ensure_dir/1, hashdir/5, safe_rename/2, format_timestamp/0,
         diskspace/1, fold_files/3, pack_objname/2, unpack_objname/1,
         choose_random/1, choose_random/2, replace/3, startswith/2,
<<<<<<< HEAD
         concatenate/2, name_from_url/1]).
=======
         concatenate/2]).
-export([to_hex/1]).
>>>>>>> 782ba867

-include_lib("kernel/include/file.hrl").

-include("config.hrl").

-spec is_valid_name(string()) -> bool().
is_valid_name([]) -> false;
is_valid_name(Name) when length(Name) > ?NAME_MAX -> false;
is_valid_name(Name) ->
    Ok = ":@-_0123456789abcdefghijklmnopqrstuvwxyzABCDEFGHIJKLMNOPQRSTUVWXYZ",
    not lists:any(fun(C) -> string:chr(Ok, C) == 0 end, Name).

-spec replace(string(), char(), char()) -> string().
replace(Str, A, B) ->
    replace(lists:flatten(Str), A, B, []).

-spec replace(string(), char(), char(), string()) -> string().
replace([], _, _, L) ->
    lists:reverse(L);
replace([C|R], A, B, L) when C == A ->
    replace(R, A, B, [B|L]);
replace([C|R], A, B, L) ->
    replace(R, A, B, [C|L]).

-spec startswith(binary(), binary()) -> bool().
startswith(B, Prefix) when size(B) < size(Prefix) ->
    false;
startswith(B, Prefix) ->
    {Head, _} = split_binary(B, size(Prefix)),
    Head =:= Prefix.

-spec timestamp() -> string().
timestamp() -> timestamp(now()).

-spec timestamp(timer:timestamp()) -> string().
timestamp({X0, X1, X2}) ->
    io_lib:format("~.16b-~.16b-~.16b", [X0, X1, X2]).

timestamp_to_time(T) ->
    list_to_tuple([erlang:list_to_integer(X, 16) ||
        X <- string:tokens(lists:flatten(T), "-")]).

-spec pack_objname(string(), timer:timestamp()) -> binary().
pack_objname(Name, T) ->
    list_to_binary([Name, "$", timestamp(T)]).

-spec unpack_objname(binary() | string()) -> {binary(), timer:timestamp()}.
unpack_objname(Obj) when is_binary(Obj) ->
    unpack_objname(binary_to_list(Obj));
unpack_objname(Obj) ->
    [Name, Tstamp] = string:tokens(Obj, "$"),
    {list_to_binary(Name), timestamp_to_time(Tstamp)}.

name_from_url(<<"tag://", Name/binary>>) ->
    Name;
name_from_url(Url) ->
    case re:run(Url, "/../(.*)[$]", [{capture, all_but_first, binary}]) of
        {match, [Name]} ->
            Name;
        _ ->
            false
    end.

-spec ensure_dir(string()) -> 'eof' | 'ok' | {'error', _} | {'ok', _}.
ensure_dir(Dir) ->
    case prim_file:make_dir(Dir) of
        ok -> ok;
        {error, eexist} -> ok;
        E -> E
    end.

-spec format_timestamp() -> binary().
format_timestamp() ->
    {Date, Time} = calendar:now_to_local_time(now()),
    DateStr = io_lib:fwrite("~w/~.2.0w/~.2.0w ", tuple_to_list(Date)),
    TimeStr = io_lib:fwrite("~.2.0w:~.2.0w:~.2.0w", tuple_to_list(Time)),
    list_to_binary([DateStr, TimeStr]).

-spec to_hex_helper(non_neg_integer(), string()) -> string().
to_hex_helper(Int, L) ->
    case {Int, L} of
        {0, []} -> "00";
        {0, _ } -> L;
        _ ->
            D = Int div 16,
            R = Int rem 16,
            C = if R < 10 -> $0 + R;
                   true   -> $a + R - 10
                end,
            to_hex_helper(D, [C|L])
    end.

-spec to_hex(non_neg_integer()) -> string().
to_hex(Int) ->
    to_hex_helper(Int, []).

-spec hashdir(binary(), nonempty_string(), nonempty_string(),
    nonempty_string(), nonempty_string()) -> {'ok', string(), binary()}.
hashdir(Name, Node, Mode, Root, Vol) ->
    <<D0:8, _/binary>> = erlang:md5(Name),
    D1 = to_hex(D0),
    Dir = lists:flatten([if length(D1) == 1 -> "0"; true -> "" end, D1]),
    Path = filename:join([Vol, Mode, Dir]),
    Url = list_to_binary(["disco://", Node, "/ddfs/", Path, "/", Name]),
    Local = filename:join(Root, Path),
    {ok, Local, Url}.

-spec safe_rename(string(), string()) -> 'ok' | {'error', 'file_exists'
    | {'chmod_failed', _} | {'rename_failed', _}}.
safe_rename(Src, Dst) ->
    case prim_file:read_file_info(Dst) of
        {error, enoent} ->
            case prim_file:write_file_info(Src,
                    #file_info{mode = ?FILE_MODE}) of
                ok ->
                    case prim_file:rename(Src, Dst) of
                        ok -> ok;
                        {error, E} -> {error, {rename_failed, E}}
                    end;
                {error, E} -> {error, {chmod_failed, E}}
            end;
        _ -> {error, file_exists}
    end.

concatenate(Src, Dst) ->
    {ok, SrcIO} = prim_file:open(Src, [read, raw, binary]),
    {ok, DstIO} = prim_file:open(Dst, [append, raw]),
    R = concatenate_do(SrcIO, DstIO),
    prim_file:close(SrcIO),
    prim_file:close(DstIO),
    R.

concatenate_do(SrcIO, DstIO) ->
    case prim_file:read(SrcIO, 524288) of
        {ok, Data} ->
            ok = prim_file:write(DstIO, Data),
            concatenate_do(SrcIO, DstIO);
        eof ->
            ok;
        Error ->
            Error
    end.

-spec diskspace(string()) ->
    {'error', 'invalid_output' | 'invalid_path'} | {'ok', ddfs_node:diskinfo()}.
diskspace(Path) ->
    case lists:reverse(string:tokens(os:cmd(["df -k ", Path]), "\n\t ")) of
        [_, _, Free, Used|_] ->
            case catch {list_to_integer(Free),
                        list_to_integer(Used)} of
                {F, U} when is_integer(F), is_integer(U) ->
                    {ok, {F, U}};
                _ ->
                    {error, invalid_path}
            end;
        _ ->
            {error, invalid_output}
    end.

-spec fold_files(string(), fun((string(), string(), T) -> T), T) -> T.
fold_files(Dir, Fun, Acc0) ->
    {ok, L} = prim_file:list_dir(Dir),
    lists:foldl(fun(F, Acc) ->
        Path = filename:join(Dir, F),
        case prim_file:read_file_info(Path) of
            {ok, #file_info{type = directory}} ->
                fold_files(Path, Fun, Acc);
            _ ->
                Fun(F, Dir, Acc)
        end
    end, Acc0, L).

-spec choose_random(list(T)) -> T.
choose_random(L) ->
    lists:nth(random:uniform(length(L)), L).

-spec choose_random(list(T), non_neg_integer()) -> list(T).
choose_random(L, N) ->
    choose_random(L, [], N).

choose_random([], R, _) -> R;
choose_random(_, R, 0) -> R;
choose_random(L, R, N) ->
    C = choose_random(L),
    choose_random(L -- [C], [C|R], N - 1).
<|MERGE_RESOLUTION|>--- conflicted
+++ resolved
@@ -3,12 +3,8 @@
          ensure_dir/1, hashdir/5, safe_rename/2, format_timestamp/0,
          diskspace/1, fold_files/3, pack_objname/2, unpack_objname/1,
          choose_random/1, choose_random/2, replace/3, startswith/2,
-<<<<<<< HEAD
          concatenate/2, name_from_url/1]).
-=======
-         concatenate/2]).
 -export([to_hex/1]).
->>>>>>> 782ba867
 
 -include_lib("kernel/include/file.hrl").
 
