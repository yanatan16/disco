--- conflicted
+++ resolved
@@ -2,14 +2,9 @@
 
 -include("config.hrl").
 
-<<<<<<< HEAD
--export([new_blob/4, tags/2, get_tag/4, update_tag/4,
-         update_tag_delayed/4, replace_tag/5, delete/3, delete_attrib/4]).
-=======
--export([new_blob/4, tags/2, get_tag/2, update_tag/3, update_tag/4,
-         update_tag_delayed/3, update_tag_delayed/4,
-         replace_tag/3, get_tag_replicas/2, delete/2]).
->>>>>>> 742e8149
+-export([new_blob/4, tags/2, get_tag/4, update_tag/4, update_tag/5,
+         update_tag_delayed/4, update_tag_delayed/5,
+         replace_tag/5, delete/3, delete_attrib/4]).
 
 -spec new_blob(node(), string(), non_neg_integer(), [node()]) ->
     'invalid_name' | 'too_many_replicas' | {'ok', [string()]} | _.
@@ -48,57 +43,33 @@
 
 -spec update_tag(node(), string(), [binary()], ddfs_tag:token()) -> _.
 update_tag(Host, Tag, Urls, Token) ->
-    tagop(Host, Tag, {update, Urls, Token}).
+    update_tag(Host, Tag, Urls, Token, []).
 
-<<<<<<< HEAD
+-spec update_tag(node(), string(), [binary()], ddfs_tag:token(), [term()]) -> _.
+update_tag(Host, Tag, Urls, Token, Opt) ->
+    tagop(Host, Tag, {update, Urls, Token, Opt}).
+
 -spec update_tag_delayed(node(), string(), [binary()], ddfs_tag:token()) -> _.
 update_tag_delayed(Host, Tag, Urls, Token) ->
-    tagop(Host, Tag, {delayed_update, Urls, Token}).
+    update_tag_delayed(Host, Tag, Urls, Token, []).
+
+-spec update_tag_delayed(node(), string(), [binary()],
+                         ddfs_tag:token(), [term()]) -> _.
+update_tag_delayed(Host, Tag, Urls, Token, Opt) ->
+    tagop(Host, Tag, {delayed_update, Urls, Token, Opt}).
 
 -spec replace_tag(node(), string(),
                   ddfs_tag:attrib(), [binary()], ddfs_tag:token()) -> _.
 replace_tag(Host, Tag, Field, Value, Token) ->
     tagop(Host, Tag, {put, Field, Value, Token}).
-=======
--spec update_tag(node(), string(), [binary()]) -> _.
-update_tag(Host, Tag, Urls) ->
-    update_tag(Host, Tag, Urls, []).
-
--spec update_tag(node(), string(), [binary()], [term()]) -> _.
-update_tag(Host, Tag, Urls, Opt) ->
-    tagop(Host, Tag, {update, Urls, Opt}).
-
--spec update_tag_delayed(node(), string(), [binary()]) -> _.
-update_tag_delayed(Host, Tag, Urls) ->
-    update_tag_delayed(Host, Tag, Urls, []).
-
--spec update_tag_delayed(node(), string(), [binary()], [term()]) -> _.
-update_tag_delayed(Host, Tag, Urls, Opt) ->
-    tagop(Host, Tag, {delayed_update, Urls, Opt}).
->>>>>>> 742e8149
 
 -spec delete_attrib(node(), string(), ddfs_tag:attrib(), ddfs_tag:token()) -> _.
 delete_attrib(Host, Tag, Field, Token) ->
     tagop(Host, Tag, {delete_attrib, Field, Token}).
 
-<<<<<<< HEAD
 -spec delete(node(), string(), ddfs_tag:token() | 'internal') -> _.
 delete(Host, Tag, Token) ->
     tagop(Host, Tag, {delete, Token}).
-=======
--spec delete(node(), string()) -> _.
-delete(Host, Tag) ->
-    Fun =
-        fun() ->
-            BTag = list_to_binary(Tag),
-            Urls = [[<<"tag://", BTag/binary>>]],
-            Msg = {tag, {update, Urls, [nodup]}, <<"+deleted">>},
-            {ok, _} = gen_server:call(Host, Msg, ?TAG_UPDATE_TIMEOUT),
-            (catch gen_server:call(ddfs_master, {tag, die, BTag}, 1)),
-            ok
-        end,
-    validate(Tag, Fun).
->>>>>>> 742e8149
 
 -spec tagop(node(), string(),
             {'delete', _}
