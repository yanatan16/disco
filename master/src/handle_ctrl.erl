
-module(handle_ctrl).
-export([handle/2]).

-define(HTTP_HEADER, "HTTP/1.1 200 OK\n"
                     "Status: 200 OK\n"
                     "Content-type: text/plain\n\n").

-include("task.hrl").

job_status(J) ->
        case gen_server:call(event_server, {get_results, J}) of
                {active, _} -> <<"job_active">>;
                {dead, _} -> <<"job_died">>;
                {ready, _, _} -> <<"job_ready">>
        end.

op("save_config_table", _Query, Json) ->
        disco_config:save_config_table(Json);

op("load_config_table", _Query, _Json) ->
        disco_config:get_config_table();

op("joblist", _Query, _Json) ->
        {ok, Lst} = gen_server:call(event_server, get_jobnames),
        {ok, Prios} = gen_server:call(sched_policy, current_priorities),

        TLst = lists:map(fun({J, _, _}) ->
                {case lists:keysearch(J, 1, Prios) of
                        false -> 1.0;
                        {value, {_, Prio}} -> Prio
                 end, job_status(J), list_to_binary(J)}
        end, Lst),
        {ok, lists:keysort(1, TLst)};

op("jobinfo", Query, _Json) ->
        {value, {_, Name}} = lists:keysearch("name", 1, Query),
        {ok, {Nodes, Tasks}} =
                gen_server:call(disco_server, {get_active, Name}),
        {ok, {TStamp, Pid, JobNfo, Res, Ready, Failed}} =
                gen_server:call(event_server, {get_jobinfo, Name}),
        {ok, render_jobinfo(TStamp, Pid, JobNfo, Nodes,
                Res, Tasks, Ready, Failed)};

op("parameters", Query, _Json) ->
        {value, {_, Name}} = lists:keysearch("name", 1, Query),
        {ok, MasterUrl} = application:get_env(disco_url),
        {relo, [MasterUrl, "/", disco_server:jobhome(Name), "params"]};

op("rawevents", Query, _Json) ->
        {value, {_, Name}} = lists:keysearch("name", 1, Query),
        {ok, MasterUrl} = application:get_env(disco_url),
        {relo, [MasterUrl, "/", disco_server:jobhome(Name), "events"]};

op("oob_get", Query, _Json) ->
        {value, {_, Name}} = lists:keysearch("name", 1, Query),
        {value, {_, Key}} = lists:keysearch("key", 1, Query),
        Proxy = lists:keysearch("proxy", 1, Query),
        case {Proxy, gen_server:call(oob_server, {fetch,
                        list_to_binary(Name), list_to_binary(Key)})} of
                {P, {ok, {Node, Path}}} when P == false;
                                P == {value, {"proxy", "0"}} ->
                        {relo, ["http://", Node, ":",
                                os:getenv("DISCO_PORT"), "/", Path]};
                {_, {ok, {Node, Path}}} ->
                        {ok, MasterUrl} = application:get_env(disco_url),
                        [_, H|_] = string:tokens(MasterUrl, "/"),
                        {relo, ["http://", H,
                                "/disco/node/", Node, "/", Path]};
                {_, error} -> not_found
        end;

op("oob_list", Query, _Json) ->
        {value, {_, Name}} = lists:keysearch("name", 1, Query),
        case gen_server:call(oob_server, {list, list_to_binary(Name)}) of
                {ok, Keys} -> {ok, Keys};
                error -> not_found
        end;

op("jobevents", Query, _Json) ->
        {value, {_, Name}} = lists:keysearch("name", 1, Query),
        {value, {_, NumS}} = lists:keysearch("num", 1, Query),
        Num = list_to_integer(NumS),
        Q = case lists:keysearch("filter", 1, Query) of
                false -> "";
                {value, {_, F}} -> string:to_lower(F)
        end,
        {ok, Ev} = gen_server:call(event_server,
                {get_job_events, Name, string:to_lower(Q), Num}),
        {raw, Ev};

op("nodeinfo", _Query, _Json) ->
        {ok, {Available, Active}} =
                gen_server:call(disco_server, {get_nodeinfo, all}),
        ActiveB = lists:map(fun({Node, JobName}) ->
                {obj, [{node, list_to_binary(Node)},
                       {jobname, list_to_binary(JobName)}]}
        end, Active),
        {ok, {obj, [{available, Available}, {active, ActiveB}]}};

op("kill_job", _Query, Json) ->
        JobName = binary_to_list(Json),
        gen_server:call(disco_server, {kill_job, JobName}),
        {ok, <<>>};

op("purge_job", _Query, Json) ->
        JobName = binary_to_list(Json),
        gen_server:cast(disco_server, {purge_job, JobName}),
        {ok, <<>>};

op("clean_job", _Query, Json) ->
        JobName = binary_to_list(Json),
        gen_server:call(disco_server, {clean_job, JobName}),
        {ok, <<>>};

op("get_results", _Query, Json) ->
        [Timeout, Names] = Json,
        S = [{N, gen_server:call(event_server,
                {get_results, binary_to_list(N)})} || N <- Names],
        {ok, [[N, status_msg(M)] || {N, M} <- wait_jobs(S, Timeout)]};

op("get_blacklist", _Query, _Json) ->
        {ok, {A, _}} = gen_server:call(disco_server, {get_nodeinfo, all}),
        {ok, [N0 || {N0, true} <- lists:map(fun({obj, L}) ->
                {value, {_, N}} = lists:keysearch(node, 1, L),
                {value, {_, B}} = lists:keysearch(blacklisted, 1, L),
                {N, B}
        end, A)]};

op("blacklist", _Query, Json) ->
        Node = binary_to_list(Json),
        gen_server:call(disco_server, {blacklist, Node}),
        {ok, <<>>};

op("whitelist", _Query, Json) ->
        Node = binary_to_list(Json),
        gen_server:call(disco_server, {whitelist, Node}),
        {ok, <<>>};

op("get_settings", _Query, _Json) ->
        L = [max_failure_rate],
        {ok, {obj, lists:filter(fun(X) -> is_tuple(X) end,
                lists:map(fun(S) ->
                        case application:get_env(disco, S) of
                                {ok, V} -> {S, V};
                                _ -> false
                        end
                end, L))}};

op("save_settings", _Query, Json) ->
        {obj, Lst} = Json,
        {ok, App} = application:get_application(),
        lists:foreach(fun({Key, Val}) ->
                update_setting(Key, Val, App)
        end, Lst),
        {ok, <<"Settings saved">>}.

update_setting("max_failure_rate", Val, App) ->
        ok = application:set_env(App, max_failure_rate,
                list_to_integer(binary_to_list(Val)));

update_setting(Key, Val, _) ->
        error_logger:info_report([{"Unknown setting", Key, Val}]).

handle(Socket, Msg) ->
        {value, {_, Script}} = lists:keysearch(<<"SCRIPT_NAME">>, 1, Msg),
        {value, {_, Query}} = lists:keysearch(<<"QUERY_STRING">>, 1, Msg),
        {value, {_, CLenStr}} = lists:keysearch(<<"CONTENT_LENGTH">>, 1, Msg),
        CLen = list_to_integer(binary_to_list(CLenStr)),
        if CLen > 0 ->
                {ok, PostData} = gen_tcp:recv(Socket, CLen, 30000),
                {ok, Json, _Rest} = json:decode(PostData);
        true ->
                Json = none
        end,

        handle_job:set_disco_url(application:get_env(disco_url), Msg),

        Op = lists:last(string:tokens(binary_to_list(Script), "/")),
        Reply = case catch op(Op,
                        httpd:parse_query(binary_to_list(Query)), Json) of
                {ok, Res} -> [?HTTP_HEADER, json:encode(Res)];
                {raw, Res} -> [?HTTP_HEADER, Res];
                {relo, Loc} -> ["HTTP/1.1 302 ok\nLocation: ", Loc, "\n\n"];
                not_found -> "HTTP/1.1 404 not found\n"
                             "Status: 404 Not found\n\nNot found.";
                R -> error_logger:info_report({"Request failed", Op, R}),
                    "HTTP/1.1 500 internal server error\n"
                    "Status: 500 Internal server error\n\n"
                    "Internal server error."
        end,
        gen_tcp:send(Socket, Reply).


count_maps(L) ->
        {M, N} = lists:foldl(fun
                ("map", {M, N}) -> {M + 1, N + 1};
                (["map"], {M, N}) -> {M + 1, N + 1};
                (_, {M, N}) -> {M, N + 1}
        end, {0, 0}, L),
        {M, N - M}.

<<<<<<< HEAD
render_jobinfo(Tstamp, JobPid, JobInfo, Nodes, Res, Tasks, Ready, Failed) ->
=======
render_jobinfo(Tstamp, JobPid, [{_NMap, NRed, DoRed, Inputs}],
               Nodes, Res, Tasks, Ready, Failed) ->
>>>>>>> bbc31017
        {NMapRun, NRedRun} = count_maps(Tasks),
        {NMapDone, NRedDone} = count_maps(Ready),
        {NMapFail, NRedFail} = count_maps(Failed),

        R = case {Res, is_process_alive(JobPid)} of
                {_, true} -> <<"active">>;
                {[], false} -> <<"dead">>;
                {_, false} -> <<"ready">>
        end,
<<<<<<< HEAD
        
        RedI = if JobInfo#jobinfo.reduce ->
                        JobInfo#jobinfo.nr_reduce - (NRedDone + NRedRun);
               true -> 0 end,
                
        {obj, [{timestamp, Tstamp}, 
=======
        {obj, [{timestamp, Tstamp},
>>>>>>> bbc31017
               {active, R},
               {mapi, [length(JobInfo#jobinfo.inputs) - (NMapDone + NMapRun),
                        NMapRun, NMapDone, NMapFail]},
               {redi, [RedI, NRedRun, NRedDone, NRedFail]},
               {reduce, JobInfo#jobinfo.reduce},
               {results, lists:flatten(Res)},
               {inputs, lists:sublist(JobInfo#jobinfo.inputs, 100)},
               {nodes, lists:map(fun erlang:list_to_binary/1, Nodes)}
        ]}.

status_msg(invalid_job) -> [<<"unknown job">>, []];
status_msg({ready, _, Res}) -> [<<"ready">>, Res];
status_msg({active, _}) -> [<<"active">>, []];
status_msg({dead, _}) -> [<<"dead">>, []].

wait_jobs(Jobs, Timeout) ->
        case [erlang:monitor(process, Pid) || {_, {active, Pid}} <- Jobs] of
                [] -> Jobs;
                _ ->
                        receive
                                {'DOWN', _, _, _, _} -> ok
                        after Timeout -> ok
                        end,
                        [{N, gen_server:call(event_server,
                                {get_results, binary_to_list(N)})} ||
                                        {N, _} <- Jobs]
        end.

<|MERGE_RESOLUTION|>--- conflicted
+++ resolved
@@ -200,12 +200,7 @@
         end, {0, 0}, L),
         {M, N - M}.
 
-<<<<<<< HEAD
 render_jobinfo(Tstamp, JobPid, JobInfo, Nodes, Res, Tasks, Ready, Failed) ->
-=======
-render_jobinfo(Tstamp, JobPid, [{_NMap, NRed, DoRed, Inputs}],
-               Nodes, Res, Tasks, Ready, Failed) ->
->>>>>>> bbc31017
         {NMapRun, NRedRun} = count_maps(Tasks),
         {NMapDone, NRedDone} = count_maps(Ready),
         {NMapFail, NRedFail} = count_maps(Failed),
@@ -215,16 +210,12 @@
                 {[], false} -> <<"dead">>;
                 {_, false} -> <<"ready">>
         end,
-<<<<<<< HEAD
         
         RedI = if JobInfo#jobinfo.reduce ->
                         JobInfo#jobinfo.nr_reduce - (NRedDone + NRedRun);
                true -> 0 end,
                 
         {obj, [{timestamp, Tstamp}, 
-=======
-        {obj, [{timestamp, Tstamp},
->>>>>>> bbc31017
                {active, R},
                {mapi, [length(JobInfo#jobinfo.inputs) - (NMapDone + NMapRun),
                         NMapRun, NMapDone, NMapFail]},
