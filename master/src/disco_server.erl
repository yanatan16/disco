--- conflicted
+++ resolved
@@ -61,26 +61,6 @@
 init(_Args) ->
         process_flag(trap_exit, true),
 
-<<<<<<< HEAD
-        % active_workers contains Pids of all running
-        % disco_worker processes.
-        ets:new(active_workers, [named_table, public]),
-
-        % node_load records how many disco_workers are
-        % running on a node (could be found in active_workers
-        % as well). This table exists mainly for convenience and
-        % possibly for performance reasons.
-        ets:new(node_load, [named_table]),
-
-        % blacklist contains globally blacklisted nodes 
-        ets:new(blacklist, [named_table]),
-
-        % node_stats contains triples {ok_jobs, failed_jobs, crashed_jobs}
-        % for each node.
-        ets:new(node_stats, [named_table]),
-
-=======
->>>>>>> 0d47a5c6
         {ok, Name} = application:get_env(disco_name),
         register(slave_master, spawn_link(fun() ->
                 slave_master(lists:flatten([Name, "_slave"]))
@@ -118,7 +98,6 @@
 handle_cast(schedule_next, #state{nodes = Nodes, workers = Workers} = S) ->
         AvailableNodes = [N || #dnode{slots = X, num_running = Y, name = N}
                                 <- gb_trees:values(Nodes), X > Y],
-        error_logger:info_report({"Schedule next", AvailableNodes}),
         if AvailableNodes =/= [] ->
                 case gen_server:call(scheduler, {next_task, AvailableNodes}) of
                         {ok, {JobSchedPid, {Node, Task}}} -> 
@@ -179,7 +158,6 @@
         % Evidently, if JobName is not checked correctly, this function
         % can be used to remove any directory in the system. This function
         % is totally unsuitable for untrusted environments!
-        error_logger:info_report({"PURGE", JobName}), 
         C0 = string:chr(JobName, $.) + string:chr(JobName, $/),
         C1 = string:chr(JobName, $@),
         if C0 =/= 0 orelse C1 == 0 ->
@@ -198,49 +176,6 @@
                                 filename:join([Root, jobhome(JobName)]))
                 end)
         end,
-<<<<<<< HEAD
-        {reply, ok, State};
-
-
-handle_call({blacklist, Node}, _From, State) ->
-        event_server:event("[master]", "Node ~s blacklisted", [Node], []),
-        ets:insert(blacklist, {Node, none}),
-        {reply, ok, State};
-
-handle_call({whitelist, Node}, _From, State) ->
-        event_server:event("[master]", "Node ~s whitelisted", [Node], []),
-        ets:delete(blacklist, Node),
-        gen_server:cast(job_queue, schedule_job),
-        {reply, ok, State};
-
-handle_call(Msg, _From, State) ->
-        error_logger:info_report(["Invalid call: ", Msg]),
-        {reply, error, State}.
-
-handle_cast({exit_worker, Pid, {ReplyType, Msg}}, State) ->
-        clean_worker(Pid, ReplyType, Msg),
-        {noreply, State}.
-
-handle_info({'EXIT', Pid, Reason}, State) ->
-        if Pid == self() -> 
-                error_logger:info_report(["Disco server dies on error!", Reason]),
-                {stop, stop_requested, State};
-        Reason == normal -> {noreply, State};
-        true -> 
-                error_logger:info_report(["Worker killed", Pid, Reason]),
-                case Reason of
-                        {data_error, Input} -> clean_worker(Pid, data_error, 
-                                {"Worker failure", Input});
-                        kill_worker -> clean_worker(Pid, job_error, "");
-                        noconnection -> 
-                                event_server:event("[master]",
-                                        "WARN: Temporary node failure", [], []),
-                                clean_worker(Pid, data_error,
-                                        {"Temporary node failure", noinput});
-                        _ -> clean_worker(Pid, error, Reason)
-                end,
-                {noreply, State}
-=======
         {noreply, S}.
 
 handle_call(dbg_get_state, _, S) ->
@@ -262,7 +197,6 @@
                         error_logger:warning_report({"Scheduling task failed",
                                 Task, Error}),
                         {reply, failed, State}
->>>>>>> 0d47a5c6
         end;
 
 handle_call({get_active, JobName}, _From, #state{workers = Workers} = S) ->
@@ -288,23 +222,10 @@
         NumCores = lists:sum([N#dnode.slots || N <- gb_trees:values(Nodes)]),
         {reply, {ok, NumCores}, S};
 
-handle_call({kill_job, JobName}, _From, #state{workers = Workers} = S) ->
-        error_logger:info_report({"Kill requested", JobName}),
+handle_call({kill_job, JobName}, _From, S) ->
         event_server:event(JobName, "WARN: Job killed", [], []),
         % Make sure that scheduler don't accept new tasks from this job
         gen_server:cast(scheduler, {job_done, JobName}),
-        %JobPid = lists:foldl(fun({WorkerPid, 
-        %        {_, #task{from = JobPid, jobname = X}}}, _) when X == JobName ->
-        %                error_logger:info_report({"KILL", WorkerPid}),
-        %                gen_server:cast(WorkerPid, kill_worker),
-        %                JobPid;
-        %        (_, JobPid) -> JobPid
-        %        end, none, gb_trees:to_list(Workers)),
-        %if JobPid =/= none ->
-        %        error_logger:info_report({"KILL COORD", JobPid}),
-        %        exit(JobPid, kill_worker);
-        %true -> ok
-        %end,
         {reply, ok, S};
 
 handle_call({clean_job, JobName}, From, State) ->
@@ -389,7 +310,6 @@
 % through slave_master().
 slave_master(SlaveName) ->
         receive
-<<<<<<< HEAD
             {start, Pid, Node, Args} -> 
                 launch(fun() ->
                                slave:start(list_to_atom(Node),
@@ -397,36 +317,15 @@
                                            os:getenv("DISCO_ERLANG"))
                        end, Pid, Node),
                 slave_master(SlaveName)
-=======
-                {start, Pid, Node, Args} ->
-                        launch(case application:get_env(disco_slaves_os) of
-                                {ok, "osx"} ->
-                                        fun() -> 
-                                                slave:start_link(list_to_atom(Node),
-                                                SlaveName, Args, self(),
-                                                "/usr/libexec/StartupItemContext erl")
-                                        end;
-                                _ ->
-                                        fun() ->
-                                                slave:start_link(list_to_atom(Node),
-                                                        SlaveName, Args)
-                                        end
-                        end, Pid, Node),
-                        slave_master(SlaveName)
->>>>>>> 0d47a5c6
         end.
 
 launch(F, Pid, Node) ->
-        error_logger:info_report({"HERE LAUNCH"}),
         case catch F() of
                 {ok, _} -> 
-                        error_logger:info_report({"New slave at ", Node}),
                         Pid ! slave_started;
                 {error, {already_running, _}} ->
-                        error_logger:info_report({"already"}),
                         Pid ! slave_started;
                 {error, timeout} ->
-                        error_logger:info_report({"timeout"}),
                         Pid ! {slave_failed, lists:flatten(
                                 ["Couldn't connect to ", Node, " (timeout). ",
                                 "Node blacklisted temporarily."])},
