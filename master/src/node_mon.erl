--- conflicted
+++ resolved
@@ -5,27 +5,8 @@
 -define(RESTART_DELAY, 10000).
 -define(SLAVE_ARGS, "+K true -connect_all false").
 
-<<<<<<< HEAD
+-spec spawn_node(nonempty_string()) -> no_return().
 spawn_node(Host) ->
-=======
--spec slave_node(nonempty_string()) -> node().
-slave_node(Node) ->
-    list_to_atom(slave_name() ++ "@" ++ Node).
-
--spec slave_name() -> string().
-slave_name() ->
-    disco:get_setting("DISCO_NAME") ++ "_slave".
-
--spec slave_node_safe(nonempty_string()) -> node().
-slave_node_safe(Node) ->
-    case catch list_to_existing_atom(slave_name() ++ "@" ++ Node) of
-        {'EXIT', _} -> false;
-        X -> X
-    end.
-
--spec spawn_node(nonempty_string()) -> no_return().
-spawn_node(Node) ->
->>>>>>> 8c867456
     process_flag(trap_exit, true),
     case catch slave_start(Host) of
         {true, {ok, Node}} ->
@@ -51,19 +32,11 @@
     timer:sleep(?RESTART_DELAY),
     spawn_node(Host).
 
--spec node_monitor(nonempty_string(), {bool(), bool()}) -> _.
+-spec node_monitor(node(), {bool(), bool()}) -> _.
 node_monitor(Node, WebConfig) ->
-<<<<<<< HEAD
     monitor_node(Node, true),
     start_ddfs_node(Node, WebConfig),
     start_temp_gc(Node, disco:host(Node)),
-=======
-    NodeAtom = slave_node(Node),
-    monitor_node(NodeAtom, false),
-    monitor_node(NodeAtom, true),
-    start_ddfs_node(NodeAtom, WebConfig),
-    start_temp_gc(NodeAtom, Node),
->>>>>>> 8c867456
     wait(Node).
 
 -spec wait(nonempty_string()) -> _.
@@ -98,7 +71,7 @@
                    [io_lib:format(" -env ~s '~s'", [S, disco:get_setting(S)])
                     || S <- disco:settings()]]).
 
-<<<<<<< HEAD
+-spec slave_start(nonempty_string()) -> {bool(), {'ok', node()} | {'error', _}}.
 slave_start(Host) ->
     error_logger:info_report({"starting node @", Host}),
     {is_master(Host),
@@ -108,20 +81,9 @@
                  self(),
                  disco:get_setting("DISCO_ERLANG"))}.
 
+-spec is_master(nonempty_string()) -> bool().
 is_master(Host) ->
     case net_adm:names(Host) of
-=======
--spec slave_start(nonempty_string()) -> {bool(), {'ok', node()} | {'error', _}}.
-slave_start(Node) ->
-    error_logger:info_report({"starting node", Node}),
-    {is_master_node(Node),
-        slave:start(list_to_atom(Node), slave_name(), slave_env(), self(),
-                disco:get_setting("DISCO_ERLANG"))}.
-
--spec is_master_node(nonempty_string()) -> bool().
-is_master_node(Node) ->
-    case net_adm:names(Node) of
->>>>>>> 8c867456
         {ok, Names} ->
             Master = string:sub_word(atom_to_list(node()), 1, $@),
             lists:keymember(Master, 1, Names);
@@ -129,12 +91,8 @@
             false
     end.
 
-<<<<<<< HEAD
+-spec start_temp_gc(node(), nonempty_string()) -> pid().
 start_temp_gc(Node, Host) ->
-=======
--spec start_temp_gc(atom(), nonempty_string()) -> pid().
-start_temp_gc(NodeAtom, Node) ->
->>>>>>> 8c867456
     DataRoot = disco:get_setting("DISCO_DATA"),
     GCAfter = list_to_integer(disco:get_setting("DISCO_GC_AFTER")),
     spawn_link(Node, temp_gc, start_link,
@@ -143,12 +101,8 @@
                 whereis(ddfs_master),
                 DataRoot, Host, GCAfter]).
 
-<<<<<<< HEAD
+-spec start_ddfs_node(node(), {bool(), bool()}) -> pid().
 start_ddfs_node(Node, {GetEnabled, PutEnabled}) ->
-=======
--spec start_ddfs_node(atom(), {bool(), bool()}) -> pid().
-start_ddfs_node(NodeAtom, {GetEnabled, PutEnabled}) ->
->>>>>>> 8c867456
     DdfsRoot = disco:get_setting("DDFS_ROOT"),
     DiscoRoot = disco:get_setting("DISCO_DATA"),
     PutMax = list_to_integer(disco:get_setting("DDFS_PUT_MAX")),
